[metadata]
name = qbraid
license = GPL v3.0
author = qBraid Development Team
author_email = contact@qbraid.com
description = A Python toolkit for cross-framework abstraction of quantum programs.
long_description = file: README.md
long_description_content_type = text/markdown
keywords = qbraid, quantum
url = https://www.qbraid.com/
project_urls =
    Documentation = https://docs.qbraid.com/en/latest/
    Bug Tracker = https://github.com/qBraid/qBraid/issues
    Source Code = https://github.com/qBraid/qBraid
    Discord = https://discord.gg/TPBU2sa8Et
    Launch on Lab = https://account.qbraid.com/?gitHubUrl=https://github.com/qBraid/qBraid.git
classifiers =
    Intended Audience :: Developers
    Intended Audience :: Science/Research
    Natural Language :: English
    Programming Language :: Python
    Programming Language :: Python :: 3.9
    Programming Language :: Python :: 3.10
    Programming Language :: Python :: 3.11
    Topic :: Scientific/Engineering
    Topic :: Scientific/Engineering :: Physics

[options]
packages = find:
python_requires = >=3.9

install_requires =
    networkx>=2.5,<4.0
    numpy>=1.17,<1.27
    openqasm3[parser]>=0.4.0,<0.6.0
    ply>=3.6
    requests>=2.28.0

[options.extras_require]
braket =
    amazon-braket-sdk>=1.42.1,<1.67.0
cirq =
    cirq-core>=1.3.0,<1.4.0
pennylane =
    pennylane>=0.33.1,<0.35.0
pytket =
    pytket>=1.16.0,<1.24.0
pyquil =
    pyquil>=3.5.4,<4.4.0
qiskit =
    qiskit>=0.44.0,<0.46.0
    qiskit-ibm-provider>=0.5.3,<0.9.0
qasm3 =
    qiskit-qasm3-import>=0.2.0,<0.5.0
ionq =
    cirq-core>=1.3.0,<1.4.0
    cirq-ionq>=1.3.0,<1.4.0
    pytket-braket>=0.30.0,<0.34.0
all =
    amazon-braket-sdk>=1.42.1,<1.67.0
    cirq-core>=1.3.0,<1.4.0
    cirq-ionq>=1.3.0,<1.4.0
    pennylane>=0.33.1,<0.35.0
<<<<<<< HEAD
    pytket>=1.16.0,<1.24.0
    pytket-braket>=0.30.0,<0.33.0
=======
    pytket>=1.16.0,<1.23.0
    pytket-braket>=0.30.0,<0.34.0
>>>>>>> b833f8d2
    pyquil>=3.5.4,<4.5.0
    qiskit>=0.44.0,<0.46.0
    qiskit-ibm-provider>=0.5.3,<0.9.0
    qiskit-qasm3-import>=0.2.0,<0.5.0
visualization =
    ipython
    matplotlib
    pylatexenc
    qiskit[visualization]
docs =
    sphinx~=7.2.6
    sphinx-autodoc-typehints>=1.24,<1.26
    sphinx-rtd-theme>=1.3,<2.1
    docutils<0.21

[options.entry_points]
qbraid.programs =
    braket = qbraid.programs.braket:BraketCircuit
    cirq = qbraid.programs.cirq:CirqCircuit
    pennylane = qbraid.programs.pennylane:PennylaneTape
    pyquil = qbraid.programs.pyquil:PyQuilProgram
    qiskit = qbraid.programs.qiskit:QiskitCircuit
    pytket = qbraid.programs.pytket:PytketCircuit
    qasm2 = qbraid.programs.qasm2:OpenQasm2Program
    qasm3 = qbraid.programs.qasm3:OpenQasm3Program
qbraid.providers =
    aws.device = qbraid.providers.aws:BraketDevice
    aws.job = qbraid.providers.aws:BraketQuantumTask
    ibm.device = qbraid.providers.ibm:QiskitBackend
    ibm.job = qbraid.providers.ibm:QiskitJob<|MERGE_RESOLUTION|>--- conflicted
+++ resolved
@@ -61,13 +61,8 @@
     cirq-core>=1.3.0,<1.4.0
     cirq-ionq>=1.3.0,<1.4.0
     pennylane>=0.33.1,<0.35.0
-<<<<<<< HEAD
     pytket>=1.16.0,<1.24.0
-    pytket-braket>=0.30.0,<0.33.0
-=======
-    pytket>=1.16.0,<1.23.0
     pytket-braket>=0.30.0,<0.34.0
->>>>>>> b833f8d2
     pyquil>=3.5.4,<4.5.0
     qiskit>=0.44.0,<0.46.0
     qiskit-ibm-provider>=0.5.3,<0.9.0
