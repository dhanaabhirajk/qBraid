--- conflicted
+++ resolved
@@ -41,7 +41,6 @@
    ProgramSpec
    QuantumProgram
    QbraidProgram
-   ProgramSpec
 
 Exceptions
 -----------
@@ -57,11 +56,7 @@
 from .alias_manager import get_program_type_alias, parse_qasm_type_alias
 from .exceptions import PackageValueError, ProgramTypeError, QasmError
 from .loader import load_program
-<<<<<<< HEAD
-from .program import ProgramSpec, QuantumProgram
-=======
 from .program import QbraidProgram, QuantumProgram
->>>>>>> 7dfa2b6c
 from .registry import (
     QPROGRAM,
     QPROGRAM_ALIASES,
