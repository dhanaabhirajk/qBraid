--- conflicted
+++ resolved
@@ -27,9 +27,6 @@
             next_instruction = BraketInstructionWrapper(instruction, qubits)
             instructions.append(next_instruction)
 
-<<<<<<< HEAD
-        return instructions
-=======
         self._instructions = instructions
 
     @property
@@ -40,5 +37,4 @@
     def instructions(self) -> List[BraketInstructionWrapper]:
         if hasattr(self, '_instructions'):
             return self._instructions
-        return list()
->>>>>>> d89b0672
+        return list()