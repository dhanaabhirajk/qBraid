--- conflicted
+++ resolved
@@ -4,7 +4,6 @@
 
 
 class H(Gate):
-<<<<<<< HEAD
     """Single qubit hadamard Gate or superposition gate
 
     Args:
@@ -16,10 +15,8 @@
             num_qubits=1, 
             params=[], 
             global_phase=global_phase)
-=======
     def __init__(self, global_phase: Optional[float] = 0.0):
         super().__init__("H", num_qubits=1, params=[], global_phase=global_phase)
->>>>>>> 04ec590e
 
     def control(self, num_ctrls: int = 1):
         if num_ctrls == 1:
