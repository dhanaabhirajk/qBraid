from abc import ABC, abstractmethod
from typing import Optional, List
from typing_extensions import ParamSpec

<<<<<<< HEAD
class Gate(ABC):
    """Abstract class for gate library to extend and apply to instructions.

    Args:
        ABC (ABC): Extends Abstract Class

    Returns:
        None: No return for abstract class
    """
=======
>>>>>>> 04ec590e

class Gate(ABC):
    @abstractmethod
    def __init__(
        self,
        name: str,
        num_qubits: int,
        params: List = None,
        global_phase: Optional[float] = 0.0,
    ):
        self._name = name
        self._num_qubits = num_qubits
        self._params = [] if params == None else params
        self._global_phase = global_phase

    @property
    def name(self):
        return self._name

    @property
    def num_qubits(self):
        return self._num_qubits

    @property
    def params(self):
        return self._params

    @params.setter
    def params(self, params: List):
        self._params = params

    @property
    def global_phase(self):
        return self._global_phase if hasattr(self, "_global_phase") else 0.0

    @global_phase.setter
    def global_phase(self, value: Optional[float] = 0.0):
        self._global_phase = value

    def on(self, qubits):

        # avoid circular import
        from qbraid.circuits.instruction import Instruction

        return Instruction(self, qubits)

    def __call__(self, qubits):
        return self.on(qubits)

    def control(self, num_ctrls: Optional[int]=1):

        from .controlledgate import ControlledGate
        return ControlledGate(self, num_ctrls, self)<|MERGE_RESOLUTION|>--- conflicted
+++ resolved
@@ -2,7 +2,6 @@
 from typing import Optional, List
 from typing_extensions import ParamSpec
 
-<<<<<<< HEAD
 class Gate(ABC):
     """Abstract class for gate library to extend and apply to instructions.
 
@@ -12,8 +11,6 @@
     Returns:
         None: No return for abstract class
     """
-=======
->>>>>>> 04ec590e
 
 class Gate(ABC):
     @abstractmethod
