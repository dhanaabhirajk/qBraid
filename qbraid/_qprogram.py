--- conflicted
+++ resolved
@@ -15,12 +15,7 @@
 
   * QPROGRAM_LIBS: List of all supported quantum software libraries / packages
 
-
-As we are using here dynamic imports, we'll see the ide will visualize that none of the
-libraries have been import, as we'll import them dynamically in the execution.
-
 """
-<<<<<<< HEAD
 from importlib import import_module
 from types import ModuleType
 from typing import List, Union
@@ -29,6 +24,8 @@
 
 __NON_OPTIONAL_PROGRAMS: list = [cirq.Circuit]
 
+# As we are using here dynamic imports, we'll see the ide will visualize that none of the
+# libraries have been import, as we'll import them dynamically in the execution.
 
 def __dynamic_importer(opt_modules: List[str]) -> list:
     imported: list = __NON_OPTIONAL_PROGRAMS
@@ -48,52 +45,6 @@
             pass
     return imported
 
-=======
-from typing import Union, List, Any
-from types import ModuleType
-from importlib import import_module
-import cirq
-
-"""
-  As we are using here dynamic imports, we'll see the the ide will visualize that none of the
-  libraries have been import, as we'll import them dynamically in the execution
-"""
-__NON_OPTIONAL_PROGRAMS: list = [cirq.Circuit]
-def __dynamic_importer(opt_modules: List[str]) -> list:
-    imported : list = __NON_OPTIONAL_PROGRAMS
-    for m in opt_modules:
-      try:
-        data = m.split(".")
-        for i, _ in enumerate(data):
-          if data[:i]: globals()[".".join(data[:i])] = import_module(".".join(data[:i]))
-        # to be more secure, do not do module = globals()[m] = import_module(),
-        # as it could create globals()[m] and later throw an error as there is no module named like that.
-        # Is prefered to let module be import_module() and throw an exception if is needed
-        module: ModuleType = import_module(m) 
-        globals()[m] = module
-        imported.append(__get_class(module.__name__))
-      except:
-        pass
-    return imported
-
-def __get_class(module : str):
-   match module:
-      case "qiskit":
-        return qiskit.QuantumCircuit # type: ignore
-      case "braket.circuits":
-        return braket.circuits.Circuit #type: ignore
-      case "pyquil":
-        return pyquil.Program # type: ignore
-      case "pytket":
-        return pytket.circuit.Circuit # type: ignore
-      case _:
-        pass
-     
-# Supported quantum programs.
-QASMType = str
-_PROGRAMS = __dynamic_importer(["qiskit","pyquil","pytket","braket.circuits"]) 
-QPROGRAM = Union[tuple(_PROGRAMS)] # type: ignore
->>>>>>> 56b82f05
 
 def __get_class(module: str):
     match module:
