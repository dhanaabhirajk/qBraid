--- conflicted
+++ resolved
@@ -53,31 +53,6 @@
             test_device = device
     return test_device
 
-<<<<<<< HEAD
-=======
-
-def test_braket_queue_visibility():
-    """Test methods that check Braket device/job queue."""
-    with patch("qbraid.runtime.braket.BraketProvider") as _:
-        circuit = Circuit().h(0).cnot(0, 1)
-
-        mock_device = Mock()
-        mock_job = Mock()
-        mock_job.queue_position.return_value = 5  # job is 5th in queue
-
-        mock_device.run.return_value = mock_job
-
-        device = mock_device
-        if device is None:
-            pytest.skip("No devices available for testing")
-        else:
-            job = device.run(circuit, shots=10)
-            queue_position = job.queue_position()
-            job.cancel()
-            assert isinstance(queue_position, int)
-
-
->>>>>>> 39f0ec76
 def test_get_aws_session():
     """Test getting an AWS session."""
     with patch("boto3.session.Session") as mock_boto_session:
@@ -110,10 +85,6 @@
         device = provider.get_device(SV1_ARN)
         assert device.id == SV1_ARN
         assert isinstance(device, BraketDevice)
-<<<<<<< HEAD
-=======
-
->>>>>>> 39f0ec76
 
 def test_is_available():
     """Test device availability function."""
