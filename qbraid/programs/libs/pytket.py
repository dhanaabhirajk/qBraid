# Copyright (C) 2023 qBraid
#
# This file is part of the qBraid-SDK
#
# The qBraid-SDK is free software released under the GNU General Public License v3
# or later. You can redistribute and/or modify it under the terms of the GPL v3.
# See the LICENSE file in the project root or <https://www.gnu.org/licenses/gpl-3.0.html>.
#
# THERE IS NO WARRANTY for the qBraid-SDK, as per Section 15 of the GPL v3.

"""
Module defining PytketCircuit Class

"""

from typing import TYPE_CHECKING, Optional, Union

import numpy as np
from pytket.circuit import Circuit, Command, OpType  # pylint: disable=no-name-in-module
from pytket.unit_id import Qubit

<<<<<<< HEAD
from qbraid.programs.program import QuantumProgram
=======
from qbraid.programs.exceptions import ProgramTypeError
from qbraid.programs.program import QbraidProgram
>>>>>>> 7dfa2b6c

if TYPE_CHECKING:
    import pytket


class PytketCircuit(QbraidProgram):
    """Wrapper class for ``pytket.circuit.Circuit`` objects."""

    def __init__(self, program: "pytket.Circuit"):
        super().__init__(program)
<<<<<<< HEAD

    @property
    def program(self) -> Circuit:
        """Return the pytket circuit."""
        return self._program

    @program.setter
    def program(self, value: Circuit) -> None:
        if not isinstance(value, Circuit):
            raise ValueError("Program must be an instance of pytket.circuit.Circuit")
        self._program = value
=======
        if not isinstance(program, Circuit):
            raise ProgramTypeError(
                message=f"Expected 'pytket.Circuit' object, got '{type(program)}'."
            )
>>>>>>> 7dfa2b6c

    @property
    def qubits(self) -> list[Qubit]:
        """Return the qubits acted upon by the operations in this circuit"""
        return self.program.qubits

    @property
    def num_qubits(self) -> int:
        """Return the number of qubits in the circuit."""
        return self.program.n_qubits

    @property
    def num_clbits(self) -> int:
        """Return the number of classical bits in the circuit."""
        return self.program.n_bits

    @property
    def depth(self) -> int:
        """Return the circuit depth (i.e., length of critical path)."""
        return self.program.depth()

    @staticmethod
    def remove_measurements(original_circuit):
        """
        Return a new circuit with all non-measurement operations from the original circuit.

        Args:
            original_circuit: The pytket Circuit to process.

        Returns:
            A new pytket Circuit without measurement operations.
        """
        new_circuit = Circuit()
        for qreg in original_circuit.qubits:
            new_circuit.add_qubit(qreg)
        for creg in original_circuit.bits:
            new_circuit.add_bit(creg)

        for command in original_circuit.get_commands():
            if command.op.type != OpType.Measure:
                new_circuit.add_gate(
                    command.op.type, command.op.params, [q.index[0] for q in command.qubits]
                )

        return new_circuit

    def _unitary(self) -> "np.ndarray":
        """Return the unitary of a pytket circuit."""
        try:
            return self.program.get_unitary()
        except RuntimeError:
            program_copy = self.remove_measurements(self.program)
            return program_copy.get_unitary()

    def remove_idle_qubits(self) -> None:
        """Checks whether the circuit uses contiguous qubits/indices,
        and if not, reduces dimension accordingly."""
        circuit = self.program.copy()
        circuit.remove_blank_wires()
        self._program = circuit

    def reverse_qubit_order(self) -> None:
        """Reverses the qubit ordering of a PyTKET circuit."""
        new_c = Circuit(self.num_qubits)
        for gate in self.program.get_commands():
            circuit_qubits = gate.qubits
            circuit_qubits = [(self.num_qubits - 1) - qubits.index[0] for qubits in circuit_qubits]
            gate_op = gate.op
            # devide parameter by pi, from radian to degree
            new_c.add_gate(
                gate_op.type,
                np.array(gate_op.params) / np.pi if gate_op.params else gate_op.params,
                circuit_qubits,
            )
        self._program = new_c

    @staticmethod
    def gate_to_matrix(
        gates: Optional[Union[list[Circuit], Command]], flat: bool = False
    ) -> np.ndarray:
        """Return the unitary of the Command"""
        gates = gates if (list == type(gates)) else [gates]
        a = list(map(max, [gate.qubits for gate in gates]))
        circuit = Circuit(max(a).index[0] + 1)
        for gate in gates:
            gate_op = gate.op
            circuit.add_gate(gate_op.type, gate_op.params, gate.qubits)
        if flat:
            circuit.remove_blank_wires()
        return circuit.get_unitary()<|MERGE_RESOLUTION|>--- conflicted
+++ resolved
@@ -19,12 +19,8 @@
 from pytket.circuit import Circuit, Command, OpType  # pylint: disable=no-name-in-module
 from pytket.unit_id import Qubit
 
-<<<<<<< HEAD
-from qbraid.programs.program import QuantumProgram
-=======
 from qbraid.programs.exceptions import ProgramTypeError
 from qbraid.programs.program import QbraidProgram
->>>>>>> 7dfa2b6c
 
 if TYPE_CHECKING:
     import pytket
@@ -35,24 +31,10 @@
 
     def __init__(self, program: "pytket.Circuit"):
         super().__init__(program)
-<<<<<<< HEAD
-
-    @property
-    def program(self) -> Circuit:
-        """Return the pytket circuit."""
-        return self._program
-
-    @program.setter
-    def program(self, value: Circuit) -> None:
-        if not isinstance(value, Circuit):
-            raise ValueError("Program must be an instance of pytket.circuit.Circuit")
-        self._program = value
-=======
         if not isinstance(program, Circuit):
             raise ProgramTypeError(
                 message=f"Expected 'pytket.Circuit' object, got '{type(program)}'."
             )
->>>>>>> 7dfa2b6c
 
     @property
     def qubits(self) -> list[Qubit]:
